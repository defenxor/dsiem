--- conflicted
+++ resolved
@@ -24,7 +24,6 @@
   if (idx !== -1) {
     array.splice(idx, 1);
   }
-
 };
 
 export const parallelPromiseAllFlow = async (ids: any[], func: any): Promise<any[]> => {
@@ -34,20 +33,15 @@
   for (const result of results) {
     finalResult.push(await result);
   }
+  
   return finalResult;
 };
 
 export const isEmptyOrUndefined = (v: any): boolean => v === '' || v === 0 || v === undefined;
 
-<<<<<<< HEAD
-const urlPatternRe = /^(?:([^:\/?#\s]+):\/{2})?(?:([^@\/?#\s]+)@)?([^\/?#\s]+)?(?:\/([^?#\s]*))?(?:[?]([^#\s]+))?\S*$/;
-export function url2obj(url: string) {
-    const matches = url.match(urlPatternRe);
-=======
+const urlRe = /^(?:([^:\/?#\s]+):\/{2})?(?:([^@\/?#\s]+)@)?([^\/?#\s]+)?(?:\/([^?#\s]*))?(?:[?]([^#\s]+))?\S*$/;
 export const url2obj = (url: string) => {
-    const pattern = /^(?:([^:\/?#\s]+):\/{2})?(?:([^@\/?#\s]+)@)?([^\/?#\s]+)?(?:\/([^?#\s]*))?(?:[?]([^#\s]+))?\S*$/;
-    const matches = url.match(pattern);
->>>>>>> 030ff7c3
+    const matches = url.match(urlRe);
 
     return {
       protocol: matches[1],
@@ -57,16 +51,14 @@
       hostname: matches[3] !== undefined ? matches[3].split(/:(?=\d+$)/)[0] : undefined,
       port: matches[3] !== undefined ? matches[3].split(/:(?=\d+$)/)[1] : undefined
     };
-<<<<<<< HEAD
-  }
+};
 
 const majorVersionRe = new RegExp(/^\d+/);
-export function doctype(ver: string): string {
+export const doctype = (ver: string): string => {
   if (parseInt(majorVersionRe.exec(ver)[0], 10) >= 7) {
     return '_doc';
   }
+  
   return 'doc';
-}
-=======
 };
->>>>>>> 030ff7c3
+
